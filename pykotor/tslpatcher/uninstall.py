import os

from pathlib import Path
from pykotor.common.misc import Game
from pykotor.extract.installation import Installation
from pykotor.resource.formats.tlk import read_tlk
from pykotor.tools.misc import is_mod_file


def uninstall_all_mods(installation: Installation):
    root_path = installation.path()
    override_path = installation.override_path()
    modules_path = installation.module_path()

    # Remove any TLK changes
    dialog_tlk = read_tlk(Path(root_path, "dialog.tlk"))
    dialog_tlk.entries = dialog_tlk.entries[:49265] if installation.game() == Game.K1 else dialog_tlk.entries[:136329]

    # Remove all override files
    for filename in override_path.iterdir():
        filepath = Path(override_path, filename)
        os.remove(filepath.resolve())

    # Remove any .MOD files
<<<<<<< HEAD
    for filename in os.listdir(modules_path):
        if is_mod_file(filename):
            filepath = os.path.normpath(f"{modules_path}/{filename}")
            os.remove(filepath)
=======
    for filename in modules_path.iterdir():
        if filename.lower().endswith(".mod"):
            filepath = Path(modules_path, filename)
            os.remove(filepath.resolve())
>>>>>>> bce411e4
<|MERGE_RESOLUTION|>--- conflicted
+++ resolved
@@ -17,19 +17,10 @@
     dialog_tlk.entries = dialog_tlk.entries[:49265] if installation.game() == Game.K1 else dialog_tlk.entries[:136329]
 
     # Remove all override files
-    for filename in override_path.iterdir():
-        filepath = Path(override_path, filename)
-        os.remove(filepath.resolve())
+    for file_path in override_path.iterdir():
+        os.remove(file_path.resolve())
 
     # Remove any .MOD files
-<<<<<<< HEAD
-    for filename in os.listdir(modules_path):
-        if is_mod_file(filename):
-            filepath = os.path.normpath(f"{modules_path}/{filename}")
-            os.remove(filepath)
-=======
-    for filename in modules_path.iterdir():
-        if filename.lower().endswith(".mod"):
-            filepath = Path(modules_path, filename)
-            os.remove(filepath.resolve())
->>>>>>> bce411e4
+    for file_path in modules_path.iterdir():
+        if is_mod_file(file_path.name):
+            os.remove(file_path.resolve())