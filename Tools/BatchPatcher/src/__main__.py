--- conflicted
+++ resolved
@@ -51,12 +51,11 @@
 from pykotor.resource.formats.tpc.tpc_auto import bytes_tpc
 from pykotor.resource.formats.tpc.tpc_data import TPC
 from pykotor.resource.type import ResourceType
-from pykotor.tools.encoding import decode_bytes_with_fallbacks
 from pykotor.tools.misc import is_capsule_file
 from pykotor.tools.path import CaseAwarePath, find_kotor_paths_from_default
 from pykotor.tslpatcher.logger import PatchLog, PatchLogger
 from translate.language_translator import TranslationOption, Translator
-from utility.path import Path, PurePath
+from utility.path import Path, PurePath, PureWindowsPath
 
 if TYPE_CHECKING:
 
@@ -88,7 +87,7 @@
 }
 
 class Globals:
-    def __init__(self):
+    def __init__(self) -> None:
         self.chosen_languages: list[Language] = []
         self.create_fonts: bool = False
         self.convert_tga: bool = False
@@ -172,7 +171,7 @@
     return Path(*rel_parts)
 
 
-def log_output(*args, **kwargs):
+def log_output(*args, **kwargs) -> None:
     # Create an in-memory text stream
     buffer = StringIO()
 
@@ -204,7 +203,7 @@
     return vis_length
 
 
-def log_output_with_separator(message, below=True, above=False, surround=False):
+def log_output_with_separator(message, below=True, above=False, surround=False) -> None:
     if above or surround:
         log_output(visual_length(message) * "-")
     log_output(message)
@@ -276,7 +275,7 @@
             return text, text
         return text, SCRIPT_GLOBALS.pytranslator.translate(text, from_lang=from_lang)
 
-    def process_translations(tlk: TLK, from_lang):
+    def process_translations(tlk: TLK, from_lang) -> None:
         with concurrent.futures.ThreadPoolExecutor(max_workers=SCRIPT_GLOBALS.max_threads) as executor:
             # Create a future for each translation task
             future_to_strref: dict[concurrent.futures.Future[tuple[str, str]], int] = {executor.submit(translate_entry, tlkentry, from_lang): strref for strref, tlkentry in tlk}
@@ -359,10 +358,8 @@
         txi_file = resource.filepath().with_suffix(".txi")
         if txi_file.exists():
             log_output("Embedding TXI information...")
-            with txi_file.open(mode="rb") as f:
-                data: bytes = f.read()
-                txi_text: str = decode_bytes_with_fallbacks(data)
-                patched_data.txi = txi_text
+            with txi_file.open() as f:
+                patched_data.txi = f.read()
         TPCTGAWriter(patched_data, new_path.with_suffix(".tpc")).write()
 
 def patch_capsule_file(c_file: Path):
@@ -433,7 +430,7 @@
             erf_or_rim.set_data(resource.resname(), resource.restype(), resource.data())
     return new_filename
 
-def patch_file(file: os.PathLike | str):
+def patch_file(file: os.PathLike | str) -> None:
     c_file = Path.pathify(file)
     if c_file in processed_files:
         return
@@ -454,13 +451,13 @@
             ),
         )
 
-def patch_folder(folder_path: os.PathLike | str):
+def patch_folder(folder_path: os.PathLike | str) -> None:
     c_folderpath = Path.pathify(folder_path)
     log_output_with_separator(f"Recursing through resources in the '{c_folderpath.name}' folder...", above=True)
     for file_path in c_folderpath.safe_rglob("*"):
         patch_file(file_path)
 
-def patch_install(install_path: os.PathLike | str):
+def patch_install(install_path: os.PathLike | str) -> None:
     log_output()
     log_output_with_separator(f"Patching install dir:\t{install_path}", above=True)
     log_output()
@@ -584,7 +581,7 @@
     )
 
 
-def assign_to_globals(instance: KOTORPatchingToolUI):
+def assign_to_globals(instance):
     for attr, value in instance.__dict__.items():
         # Convert tkinter variables to their respective Python types
         if isinstance(value, tk.StringVar):
@@ -603,7 +600,7 @@
 
 
 class KOTORPatchingToolUI:
-    def __init__(self, root):
+    def __init__(self, root) -> None:
         self.root = root
         root.title("KOTOR Translate Tool")
 
@@ -641,11 +638,7 @@
         self.initialize_logger()
         self.setup_ui()
 
-<<<<<<< HEAD
-    def write_log(self, message: str):
-=======
     def write_log(self, log: PatchLog) -> None:
->>>>>>> ee45e391
         """Writes a message to the log.
 
         Args:
@@ -672,11 +665,11 @@
         SCRIPT_GLOBALS.patchlogger.warning_observable.subscribe(self.write_log)
         SCRIPT_GLOBALS.patchlogger.error_observable.subscribe(self.write_log)
 
-    def on_gamepaths_chosen(self, event: tk.Event):
+    def on_gamepaths_chosen(self, event: tk.Event) -> None:
         """Adjust the combobox after a short delay."""
         self.root.after(10, lambda: self.move_cursor_to_end(event.widget))
 
-    def move_cursor_to_end(self, combobox: ttk.Combobox):
+    def move_cursor_to_end(self, combobox: ttk.Combobox) -> None:
         """Shows the rightmost portion of the specified combobox as that's the most relevant."""
         combobox.focus_set()
         position: int = len(combobox.get())
@@ -813,7 +806,7 @@
         self.install_button = ttk.Button(self.root, text="Run All Operations", command=self.start_patching)
         self.install_button.grid(row=row, column=1)
 
-    def on_translation_option_chosen(self, event):
+    def on_translation_option_chosen(self, event) -> None:
         """Create Checkbuttons for each translator option and assign them to the translator.
         Needs rewriting or cleaning, difficult readability lies ahead if you're reading this.
         """
@@ -840,7 +833,7 @@
         else:
             self.translation_applied = True
 
-    def apply_translation_option(self, varname, value):
+    def apply_translation_option(self, varname, value) -> None:
         setattr(SCRIPT_GLOBALS.pytranslator, varname, value)  # TODO: add all the variable names to __init__ of Translator class
         self.write_log(f"Applied Options for {self.translation_option.get()}: {varname} = {value}")
         cur_toption: TranslationOption = TranslationOption.__members__[self.translation_option.get()]
@@ -850,7 +843,7 @@
             return
         self.translation_applied = True
 
-    def create_language_checkbuttons(self, row):
+    def create_language_checkbuttons(self, row) -> None:
 
         # Show/Hide Languages
         self.show_hide_language = tk.BooleanVar(value=False)
